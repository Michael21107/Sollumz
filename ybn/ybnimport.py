import bpy
from .properties import CollisionMatFlags
from Sollumz.resources.bound import Triangle
from Sollumz.sollumz_properties import *
from .collision_materials import create_collision_material_from_index, collisionmats
from Sollumz.sollumz_ui import SOLLUMZ_UI_NAMES
from Sollumz.meshhelper import *
import os, traceback
from mathutils import Matrix

def init_poly_obj(poly, sollum_type, materials):
    name = SOLLUMZ_UI_NAMES[sollum_type]
    mesh = bpy.data.meshes.new(name)
    if poly.material_index < len(materials):
        mesh.materials.append(materials[poly.material_index])

    obj = bpy.data.objects.new(name, mesh)
    obj.sollum_type = sollum_type.value

    return obj

def poly_to_obj(poly, materials, vertices):
    if type(poly) == Box:
        obj = init_poly_obj(poly, PolygonType.BOX, materials)
        v1 = vertices[poly.v1]
        v2 = vertices[poly.v2]
        v3 = vertices[poly.v3]
        v4 = vertices[poly.v4]

        cf1 = (v1 + v2) / 2
        cf2 = (v3 + v4) / 2
        cf3 = (v1 + v4) / 2
        cf4 = (v2 + v3) / 2
        cf5 = (v1 + v3) / 2
        cf6 = (v2 + v4) / 2

        # caclulate obj center
        center = (cf3 + cf4) / 2

        rightest = get_closest_axis_point(Vector((1, 0, 0)), center, [cf1, cf2, cf3, cf4, cf5, cf6])
        upest    = get_closest_axis_point(Vector((0, 0, 1)), center, [cf1, cf2, cf3, cf4, cf5, cf6])
        right    = (rightest - center).normalized()
        up       = (upest    - center).normalized()
        forward  = Vector.cross(right, up).normalized()

        mat = Matrix.Identity(4)

        mat[0] = (right.x,   right.y,   right.z,   0)
        mat[1] = (up.x,      up.y,      up.z,      0)
        mat[2] = (forward.x, forward.y, forward.z, 0)
        mat[3] = (0,         0,         0,         1)

        mat.normalize()

        rotation = mat.to_quaternion().inverted().normalized().to_euler('XYZ')

        # calculate scale
        seq = [cf1, cf2, cf3, cf4, cf5, cf6]

        _cf1 = get_closest_axis_point(right,    center, seq)
        _cf2 = get_closest_axis_point(-right,   center, seq)
        _cf3 = get_closest_axis_point(-up,      center, seq)
        _cf4 = get_closest_axis_point(up,       center, seq)
        _cf5 = get_closest_axis_point(-forward, center, seq)
        _cf6 = get_closest_axis_point(forward,  center, seq)

        W = (_cf2 - _cf1).length
        L = (_cf3 - _cf4).length
        H = (_cf5 - _cf6).length

        scale = Vector((W, L, H))

        mesh = obj.data
        bm = bmesh.new()
        bmesh.ops.create_cube(bm, size=1)
        bm.to_mesh(mesh)
        bm.free()

        obj.location = center
        obj.rotation_euler = rotation
        obj.scale = scale

        return obj
    elif type(poly) == Sphere:
        sphere = init_poly_obj(poly, PolygonType.SPHERE, materials)
        mesh = sphere.data
        create_sphere(mesh, poly.radius)

        sphere.location = vertices[poly.v]

        return sphere
    elif type(poly) == Capsule:
        capsule = init_poly_obj(poly, PolygonType.CAPSULE, materials)
        v1 = vertices[poly.v1]
        v2 = vertices[poly.v2]
        length = get_distance_of_vectors(v1, v2) + (poly.radius * 2) 
        rot = get_direction_of_vectors(v1, v2)

        create_capsule(capsule, poly.radius, length)
        
        capsule.location = (v1 + v2) / 2     
        capsule.rotation_euler = rot
        
        return capsule
    elif type(poly) == Cylinder:
        cylinder = init_poly_obj(poly, PolygonType.CYLINDER, materials)
        v1 = vertices[poly.v1]
        v2 = vertices[poly.v2]

        length = get_distance_of_vectors(v1, v2)
        rot = get_direction_of_vectors(v1, v2)

        cylinder.data = create_cylinder(cylinder.data, poly.radius, length, False)

        cylinder.location = (v1 + v2) / 2
        cylinder.rotation_euler = rot

        return cylinder

def mat_to_obj(gmat):
    mat = create_collision_material_from_index(gmat.type)
    mat.sollum_type = MaterialType.COLLISION
    mat.collision_properties.procedural_id = gmat.procedural_id
    mat.collision_properties.room_id = gmat.room_id
    mat.collision_properties.ped_density = gmat.ped_density
    mat.collision_properties.material_color_index = gmat.material_color_index

    # Assign flags
    for flag_name in CollisionMatFlags.__annotations__.keys():
        if f"FLAG_{flag_name.upper()}" in gmat.flags:
            setattr(mat.collision_flags, flag_name, True)
    
    return mat

def geometry_to_obj(geometry, sollum_type):
    obj = init_bound_obj(geometry, sollum_type)
    mesh = bpy.data.meshes.new(SOLLUMZ_UI_NAMES[PolygonType.TRIANGLE])
    triangle_obj = bpy.data.objects.new(SOLLUMZ_UI_NAMES[PolygonType.TRIANGLE], mesh)
    triangle_obj.sollum_type = PolygonType.TRIANGLE

    for gmat in geometry.materials:
        triangle_obj.data.materials.append(mat_to_obj(gmat))

    vertices = []
    faces = []
    tri_materials = []

    for poly in geometry.polygons:
        if type(poly) == Triangle:
            tri_materials.append(poly.material_index)
            face = []
            v1 = geometry.vertices[poly.v1]
            v2 = geometry.vertices[poly.v2]
            v3 = geometry.vertices[poly.v3]
            if not v1 in vertices:
                vertices.append(v1)
                face.append(len(vertices) - 1)
            else:
                face.append(vertices.index(v1))
            if not v2 in vertices:
                vertices.append(v2)
                face.append(len(vertices) - 1)
            else:
                face.append(vertices.index(v2))
            if not v3 in vertices:
                vertices.append(v3)
                face.append(len(vertices) - 1)
            else:
                face.append(vertices.index(v3))
            faces.append(face)
        else:
            poly_obj = poly_to_obj(poly, triangle_obj.data.materials, geometry.vertices)
            if poly_obj:
                bpy.context.collection.objects.link(poly_obj)
                poly_obj.parent = obj

    triangle_obj.data.from_pydata(vertices, [], faces)
    bpy.context.collection.objects.link(triangle_obj)
    triangle_obj.parent = obj

    #Apply vertex colors
    mesh = triangle_obj.data
    if(len(geometry.vertex_colors) > 0):
        mesh.vertex_colors.new(name = "Vertex Colors") 
        color_layer = mesh.vertex_colors[0]
        for i in range(len(color_layer.data)):
            rgba = geometry.vertex_colors[mesh.loops[i].vertex_index]
            r = rgba[0] / 255
            g = rgba[1] / 255
            b = rgba[2] / 255
            a = rgba[3] / 255
            color_layer.data[i].color = [r, g, b, a]

    # Apply triangle materials
    for index, poly in triangle_obj.data.polygons.items():
        if tri_materials[index]:
            poly.material_index = tri_materials[index]

    obj.location += geometry.geometry_center

    return obj

def init_bound_obj(bound, sollum_type):
    obj = None
    name = SOLLUMZ_UI_NAMES[sollum_type]
    if not (sollum_type == BoundType.COMPOSITE or sollum_type == BoundType.GEOMETRYBVH or sollum_type == BoundType.GEOMETRY):
        mesh = bpy.data.meshes.new(name)
        obj = bpy.data.objects.new(name, mesh)
        mat_index = bound.material_index
        try:
            mat = create_collision_material_from_index(mat_index)
            mesh.materials.append(mat)
        except IndexError:
            print(f"Warning: Failed to set materials for {name}. Material index {mat_index} does not exist in collisionmats list.")
    else:
        obj = bpy.data.objects.new(name, None)

    obj.empty_display_size = 0
    obj.sollum_type = sollum_type.value

    obj.bound_properties.procedural_id = int(bound.procedural_id)
    obj.bound_properties.room_id = int(bound.room_id)
    obj.bound_properties.ped_density = int(bound.ped_density)
    obj.bound_properties.poly_flags = int(bound.poly_flags)

    #assign obj composite flags
    for prop in dir(obj.composite_flags1):
        for f in bound.composite_flags1:
            if f.lower() == prop:
                setattr(obj.composite_flags1, prop, True)  

    for prop in dir(obj.composite_flags2):
        for f in bound.composite_flags2:
            if f.lower() == prop:
                setattr(obj.composite_flags2, prop, True)

    obj.location = bound.composite_position
    obj.rotation_euler = bound.composite_rotation.to_euler()
    obj.scale = Vector([1, 1, 1])

    bpy.context.collection.objects.link(obj)

    return obj

def bound_to_obj(bound):
    if bound.type == 'Box':
        box = init_bound_obj(bound, BoundType.BOX)
        create_box_from_extents(box.data, bound.box_min, bound.box_max)
        
        return box
    elif bound.type == 'Sphere':
        sphere = init_bound_obj(bound, BoundType.SPHERE)
        create_sphere(sphere.data, bound.sphere_radius)

        return sphere
    elif bound.type == 'Capsule':
        capsule = init_bound_obj(bound, BoundType.CAPSULE)
        bbmin, bbmax = bound.box_min, bound.box_max
        create_capsule(capsule, bound.sphere_radius, bbmax.z - bbmin.z, True)

        return capsule
    elif bound.type == 'Cylinder':
        cylinder = init_bound_obj(bound, BoundType.CYLINDER)
        bbmin, bbmax = bound.box_min, bound.box_max
        extent = bbmax - bbmin
        length = extent.y
        radius = extent.x * 0.5
        cylinder.scale = Vector([1, 1, 1])
        create_cylinder(cylinder.data, radius, length)

        return cylinder
    elif bound.type == 'Disc':
        disc = init_bound_obj(bound, BoundType.DISC)
        bbmin, bbmax = bound.box_min, bound.box_max
        length = bound.margin * 2
        radius = bound.sphere_radius
        create_disc(disc.data, bound.sphere_radius, length)

        return disc
    elif bound.type == 'Cloth':
        cloth = init_bound_obj(bound, BoundType.CLOTH)
        return cloth
    elif bound.type == 'Geometry':
        geometry = geometry_to_obj(bound, BoundType.GEOMETRY)
        return geometry
    elif bound.type == 'GeometryBVH':
        bvh = geometry_to_obj(bound, BoundType.GEOMETRYBVH)
        return bvh

def composite_to_obj(composite, name):
    obj = bpy.data.objects.new(name, None)
    obj.empty_display_size = 0
    obj.sollum_type = BoundType.COMPOSITE

    for child in composite.children:
        child_obj = bound_to_obj(child)
        if child_obj:
            child_obj.parent = obj
    
    bpy.context.collection.objects.link(obj)

<<<<<<< HEAD
    return obj

class ImportYbnXml(bpy.types.Operator, ImportHelper):
    """Imports .ybn.xml file exported from codewalker."""
    bl_idname = "sollumz.importybn" 
    bl_label = "Import ybn.xml"
    filename_ext = ".ybn.xml"
    bl_options = {'UNDO'}

    filter_glob: bpy.props.StringProperty(
        default="*.ybn.xml",
        options={'HIDDEN'},
        maxlen=255,  
    )

    def execute(self, context):
        
        try:
            ybn_xml = YBN.from_xml_file(self.filepath)
            composite_to_obj(ybn_xml.bounds, os.path.basename(self.filepath.replace('.ybn.xml', '')))
            self.report({'INFO'}, 'YBN Successfully imported.')
        except:
            self.report({'ERROR'}, traceback.format_exc())
            
        return {'FINISHED'}

def ybn_menu_func_import(self, context):
    self.layout.operator(ImportYbnXml.bl_idname, text="Import .ybn.xml")

def register():
    bpy.types.TOPBAR_MT_file_import.append(ybn_menu_func_import)

def unregister():
    bpy.types.TOPBAR_MT_file_import.remove(ybn_menu_func_import)
=======
    return obj
>>>>>>> 5d24e201
<|MERGE_RESOLUTION|>--- conflicted
+++ resolved
@@ -1,6 +1,6 @@
 import bpy
 from .properties import CollisionMatFlags
-from Sollumz.resources.bound import Triangle
+from Sollumz.resources.bound import *
 from Sollumz.sollumz_properties import *
 from .collision_materials import create_collision_material_from_index, collisionmats
 from Sollumz.sollumz_ui import SOLLUMZ_UI_NAMES
@@ -299,41 +299,4 @@
     
     bpy.context.collection.objects.link(obj)
 
-<<<<<<< HEAD
-    return obj
-
-class ImportYbnXml(bpy.types.Operator, ImportHelper):
-    """Imports .ybn.xml file exported from codewalker."""
-    bl_idname = "sollumz.importybn" 
-    bl_label = "Import ybn.xml"
-    filename_ext = ".ybn.xml"
-    bl_options = {'UNDO'}
-
-    filter_glob: bpy.props.StringProperty(
-        default="*.ybn.xml",
-        options={'HIDDEN'},
-        maxlen=255,  
-    )
-
-    def execute(self, context):
-        
-        try:
-            ybn_xml = YBN.from_xml_file(self.filepath)
-            composite_to_obj(ybn_xml.bounds, os.path.basename(self.filepath.replace('.ybn.xml', '')))
-            self.report({'INFO'}, 'YBN Successfully imported.')
-        except:
-            self.report({'ERROR'}, traceback.format_exc())
-            
-        return {'FINISHED'}
-
-def ybn_menu_func_import(self, context):
-    self.layout.operator(ImportYbnXml.bl_idname, text="Import .ybn.xml")
-
-def register():
-    bpy.types.TOPBAR_MT_file_import.append(ybn_menu_func_import)
-
-def unregister():
-    bpy.types.TOPBAR_MT_file_import.remove(ybn_menu_func_import)
-=======
-    return obj
->>>>>>> 5d24e201
+    return obj